import { MedusaRequest, MedusaResponse } from "@medusajs/framework/http";
import { ContainerRegistrationKeys, Modules } from "@medusajs/framework/utils";
<<<<<<< HEAD
import { enforceScopes, INVENTORY_SCOPES } from "../../../utils/rbac";
import { toBaseUnits, getBaseUnitFactor } from "../../../../_services/inventory-policy.service";
import InventoryAdjustmentService from "../../../../_services/inventory-adjustment.service";
import { INVENTORY_AUDIT_MODULE } from "../../../../modules/inventory_audit";
=======

// Inline inventory policy functions
const getBaseUnitFactor = (minIncrement: number): number => {
  if (minIncrement <= 0) {
    throw new Error("min_increment must be > 0");
  }
  const factor = Math.round(1 / minIncrement);
  const reconstructed = 1 / factor;
  if (Math.abs(reconstructed - minIncrement) > 1e-10) {
    const scaled = Math.round(minIncrement * 1_000_000);
    return Math.round(1_000_000 / scaled);
  }
  return factor;
};

const toBaseUnits = (
  decimalQty: number,
  minIncrement: number,
  rounding: "up" | "down" | "nearest" = "nearest"
): number => {
  const factor = getBaseUnitFactor(minIncrement);
  const rawUnits = decimalQty * factor;
  let units: number;
  switch (rounding) {
    case "up":
      units = Math.ceil(rawUnits - 1e-10);
      break;
    case "down":
      units = Math.floor(rawUnits + 1e-10);
      break;
    default:
      units = Math.round(rawUnits);
  }
  return units;
};

// Inline inventory adjustment service
class InventoryAdjustmentService {
  private logger_: any;

  constructor(container: any) {
    this.logger_ = container.logger || container.resolve?.("logger");
  }

  async recordAdjustment(input: any) {
    this.logger_?.info?.("inventory.adjusted", {
      ...input,
      at: new Date().toISOString(),
    });
  }
}

const INVENTORY_AUDIT_MODULE = "inventoryAudit";

// Inline RBAC helpers
const INVENTORY_SCOPES = {
  READ: "inventory:read",
  WRITE: "inventory:write",
  TRANSFER: "inventory:transfer",
} as const;

function isAdmin(req: MedusaRequest): boolean {
  return (
    (req as any).auth?.actor_type === "user" ||
    (req as any).user?.type === "admin" ||
    (req as any).user?.role === "admin" ||
    Boolean((req as any).session?.user_id)
  );
}

function enforceScopes(
  req: MedusaRequest,
  res: MedusaResponse,
  required: string[]
): boolean {
  if (!isAdmin(req)) {
    res.status(403).json({ error: "Admin access required" });
    return false;
  }
  return true;
}
>>>>>>> c7f30a0c

type AdjustBody = {
  inventory_item_id: string;
  location_id: string;
  delta?: number; // decimal
  to_quantity?: number; // decimal
  reason: string;
  note?: string;
  reference?: string;
};

export async function POST(req: MedusaRequest, res: MedusaResponse) {
  try {
    if (!enforceScopes(req, res, [INVENTORY_SCOPES.WRITE])) return;

    const body = req.body as AdjustBody;
    const { inventory_item_id, location_id, delta, to_quantity, reason, note, reference } = body || ({} as any);

    if (!inventory_item_id || !location_id || !reason) {
      return res.status(400).json({ error: "inventory_item_id, location_id, and reason are required" });
    }
    if ((delta == null && to_quantity == null) || (delta != null && to_quantity != null)) {
      return res.status(400).json({ error: "Provide exactly one of delta or to_quantity" });
    }

    const query = req.scope.resolve(ContainerRegistrationKeys.QUERY);
    const inventoryService = req.scope.resolve(Modules.INVENTORY) as unknown as {
      updateInventoryLevels: (levels: Array<{ inventory_item_id: string; location_id: string; stocked_quantity: number }>) => Promise<any>;
    };

    // Load current level and metadata for conversion
    const { data: levels } = await query.graph({
      entity: "inventory_level",
      fields: [
        "id",
        "stocked_quantity",
        "inventory_item_id",
        "location_id",
        "inventory_item.metadata",
      ],
      filters: { inventory_item_id, location_id },
      pagination: { take: 1, skip: 0 },
    });

    const level = levels?.[0];
    if (!level) {
      return res.status(404).json({ error: "Inventory level not found for given item/location" });
    }

    const minInc = level.inventory_item?.metadata?.min_increment;
    const min_increment = typeof minInc === "number" && minInc > 0 ? minInc : 1;
    const factor = getBaseUnitFactor(min_increment);

    const prevUnits = typeof level.stocked_quantity === "number" ? level.stocked_quantity : 0;
    const deltaUnits = delta != null ? toBaseUnits(delta, min_increment, delta >= 0 ? "up" : "down") : undefined;
    const toUnits = to_quantity != null ? toBaseUnits(to_quantity, min_increment, "nearest") : undefined;

    const newUnits = typeof toUnits === "number" ? toUnits : prevUnits + (deltaUnits as number);
    if (newUnits < 0) {
      return res.status(400).json({ error: "Resulting quantity cannot be negative" });
    }

    // Update inventory level transactionally via inventory module
    await inventoryService.updateInventoryLevels([
      { inventory_item_id, location_id, stocked_quantity: newUnits },
    ]);

    // Audit: write to module if available, else log fallback
    const auditModule: any = (() => {
      try { return req.scope.resolve(INVENTORY_AUDIT_MODULE) } catch { return null }
    })();
    const auditPayload = {
      inventory_item_id,
      location_id,
      delta,
      to_quantity,
      reason,
      note,
      reference,
      prev_quantity: prevUnits / factor,
      new_quantity: newUnits / factor,
      actor_id: (req as any).auth?.actor_id || (req as any).user?.id,
    } as any;
    if (auditModule?.createInventoryAdjustments) {
      await auditModule.createInventoryAdjustments({ inventory_adjustments: [auditPayload] });
    } else {
      const audit = new InventoryAdjustmentService(req.scope);
      await audit.recordAdjustment(auditPayload);
    }

    return res.json({
      success: true,
      inventory_item_id,
      location_id,
      prev_quantity: prevUnits / factor,
      new_quantity: newUnits / factor,
      reason,
      note,
      reference,
    });
  } catch (e: any) {
    return res.status(500).json({ error: "Failed to adjust inventory", message: e?.message || String(e) });
  }
}<|MERGE_RESOLUTION|>--- conflicted
+++ resolved
@@ -1,11 +1,5 @@
 import { MedusaRequest, MedusaResponse } from "@medusajs/framework/http";
 import { ContainerRegistrationKeys, Modules } from "@medusajs/framework/utils";
-<<<<<<< HEAD
-import { enforceScopes, INVENTORY_SCOPES } from "../../../utils/rbac";
-import { toBaseUnits, getBaseUnitFactor } from "../../../../_services/inventory-policy.service";
-import InventoryAdjustmentService from "../../../../_services/inventory-adjustment.service";
-import { INVENTORY_AUDIT_MODULE } from "../../../../modules/inventory_audit";
-=======
 
 // Inline inventory policy functions
 const getBaseUnitFactor = (minIncrement: number): number => {
@@ -87,7 +81,6 @@
   }
   return true;
 }
->>>>>>> c7f30a0c
 
 type AdjustBody = {
   inventory_item_id: string;
